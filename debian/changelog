<<<<<<< HEAD
rspamd (2.7-1~bpo10+1) buster-backports; urgency=medium

  * Rebuild for buster-backports.

 -- Sebastien Badia <sbadia@debian.org>  Tue, 26 Jan 2021 22:05:39 +0100
=======
rspamd (3.0-1) unstable; urgency=medium

  * New upstream version 3.0
  * d/patches: Refresh patches
  * d/lintian: Refresh lintian-overrides

 -- Sebastien Badia <sbadia@debian.org>  Sat, 21 Aug 2021 18:55:31 +0200
>>>>>>> e0fa56c7

rspamd (2.7-1) unstable; urgency=medium

  * New upstream version 2.7
  * d/patches:
    + Refresh patchs according new upstream release
    + Remove applied-upstream patches
  * d/lintian-overrides: Update according new upstream release

 -- Sebastien Badia <sbadia@debian.org>  Sat, 23 Jan 2021 21:09:19 +0100

rspamd (2.6-1) unstable; urgency=medium

  [ Christian Göttsche ]
  * New upstream version 2.6
  * Work on Lintian issues
  * Refresh patches
  * d/salsa-ci.yml: fail on Lintian warnings
  * debian: run wrap-and-sort
  * d/rspamd.lintian-overrides: do not use spelling mistake in comment

  [ Sebastien Badia ]
  * d/source/lintian-overrides: drop unused override
  * d/control: Bump Standards-Versions to 4.5.1 (no changes)

 -- Sebastien Badia <sbadia@debian.org>  Sat, 12 Dec 2020 15:54:28 +0100

rspamd (2.5-4) unstable; urgency=medium

  [ Christian Göttsche ]
  * d/salsa-ci.yml: fail on Lintian warnings
  * d/rspamd.lintian-overrides: do not use spelling mistake in comment.
  * d/source/lintian-overrides: drop unused override.
  * d/tests/install: print curl errors to stdout (Closes: #972384)
    In case the first try of curl fails, but a subsequent retry succeeds
    the testsuite will still fail cause curl will have printed the failure
    of the first try to stderr.
    Redirect curl errors to stdout and rely on the exit value.

 -- Sebastien Badia <sbadia@debian.org>  Thu, 05 Nov 2020 19:39:33 +0100

rspamd (2.5-3) unstable; urgency=medium

  * d/patches:
    + Fix ftbfs with gcc 10, Thanks Steve (Closes: #966475)
    + Added forwarded tags (according new lintian checks)

 -- Sebastien Badia <sbadia@debian.org>  Mon, 03 Aug 2020 16:56:40 +0200

rspamd (2.5-2) unstable; urgency=medium

  [ Christian Göttsche ]
  * d/control: switch to compat level 13.
  * rspamd.triggers: activate on resolved paths for jquery and
    glyphicons-halflings-regular.ttf.
  * d/{control,rules}: use libunwind only on supported architectures
  * d/rules:
    + drop as-needed linker flag.
    + enable CMAKE_BUILD_WITH_INSTALL_RPATH.
      Make the build reproducible (Closes: #956120)
  * d/tests:
    + add test that we use existing and resolved paths in the dpkg triggers
    + try to adjust flaky autopkgtest runs

 -- Sebastien Badia <sbadia@debian.org>  Thu, 28 May 2020 11:06:51 +0200

rspamd (2.5-1~bpo10+1) buster-backports; urgency=medium

  * Rebuild for buster-backports
  * d/gbp: Added buster-backports

 -- Sebastien Badia <sbadia@debian.org>  Fri, 01 May 2020 16:42:24 +0200

rspamd (2.5-1) unstable; urgency=medium

  [ Sebastien Badia ]
  * d/control:
    + Switch to debhelper-compat and level 12
    + Bump to Standards-Version 4.5.0 (no changes needed)
  * New upstream version 2.5 (Closes: #948607)
  * d/patches:
    + Import upstream patch for license problem with ConvertUTF
    + Refresh patches and rename 001_fix-perl-sheeband

  [ Christian Göttsche ]
  * d/NEWS: rename to canonical name and fix version
  * d/control:
    + Set Rules-Requires-Root to no
    + Update build dependencies
    + Recommend redis-server
    + Add ${perl:Depends} to package rspamd
  * d/salsa-ci.yml: add standard salsa-ci configuration
  * d/gbp.conf: drop export-dir setting
  * d/watch: use official rspamd repository
  * d/rules:
    + Fix HYPERSCAN logic blocking systemd service (Closes: #950320)
    + Set asm flags to please blhc
  * d/copyright: Update according new upstream
  * d/patches: add patch to add version to shared libraries
  * rework handling of already packaged js files
  * d/tests: add configtest and rspamd_stats test

 -- Sebastien Badia <sbadia@debian.org>  Sun, 05 Apr 2020 21:11:22 +0200

rspamd (1.9.4-2) unstable; urgency=medium

  [ Sergio Durigan Junior ]
  * d/{control,rules}: Enable build with hyperscan (amd64 only), and add
    myself to Uploaders.

 -- Sebastien Badia <sbadia@debian.org>  Tue, 09 Jul 2019 12:10:41 +0200

rspamd (1.9.4-1) experimental; urgency=medium

  [ Jerome Lebleu ]
  * New upstream version 1.9.4 (Closes: #929134)
  * d/control: Use shipped version of D3.js instead of libjs-d3
    (Closes: #918027)
  * d/missing-sources: Add jQuery Sticky Tabs source

  [ Sebastien Badia ]
  d/control: Bump to Standards-Version 4.3.0 (no changes needed)

 -- Sebastien Badia <sbadia@debian.org>  Thu, 30 May 2019 19:20:23 +0200

rspamd (1.9.0-1) experimental; urgency=medium

  * New upstream version 1.9.0
  * d/rules: Slashing: Distinguish lualibdir, pluginsdir and sharedir
  * d/logrotate: Fix log rotation if SystemD is used (Closes: #919789)
                 Thanks Alexandre !
  * d/tests: Ugly-patch for flaky tests… (Closes: #914477)
  * d/copyright: Added Jerome and I on debian/*

 -- Sebastien Badia <sbadia@debian.org>  Mon, 01 Apr 2019 00:32:39 +0200

rspamd (1.8.1-2) unstable; urgency=medium

  * d/control: Switch to libpcre2-dev (Closes: #911935)
  * d/rules:
    + Enable pcre2 support
    + Fix filter (gnu_cpu and filter architecture)

 -- Sebastien Badia <sbadia@debian.org>  Sat, 10 Nov 2018 22:58:51 +0100

rspamd (1.8.1-1) unstable; urgency=medium

  [ Jerome Lebleu ]
  * d/missing-sources: Add NProgress source
  * d/copyright:
    + Remove unused clauses
    + Update and add missing clauses for contrib/*
    + Correct some clauses license
    + Normalize licenses regarding Debian format
  * New upstream version 1.8.1 (Closes: #909619)

  [ Sebastien Badia ]
  * d/rules: Fix build on aarch64, mips64, ppc64le, parisc64, ia64, ppc64
    thanks @randomstuff and @alexAubin !
    refs: https://github.com/rspamd/rspamd/issues/2202#issuecomment-401545304

 -- Sebastien Badia <sbadia@debian.org>  Sat, 10 Nov 2018 15:19:42 +0100

rspamd (1.7.9-1) unstable; urgency=medium

  [ Sebastien Badia ]
  * d/rules: Enable libunwind support (upstream)
  * d/control:
    + Bump to Standards-Version 4.2.1 (no changes needed)
    + Switch Mikhail and me as Maintainer
  * d/patches: Fix wrong-path-for-interpreter (Perl interpreter)
  * New upstream version 1.7.9

  [ Jérôme Lebleu ]
  * d/scripts: Update require.min.js path coming with 1.7.7

 -- Sebastien Badia <sbadia@debian.org>  Thu, 06 Sep 2018 09:59:05 +0200

rspamd (1.7.6-1) unstable; urgency=medium

  [ Jerome Lebleu ]
  * d/source: Switch to 3.0 native to quilt source format
  * d/rules:
    + Enable hardening=+all (relro)
    + Rely on default rules for systemd and sysv service setup
    + Update configuration var. and fix permission on log dir
  * d/rspamd.init: Use rspamd.conf as config. file and test it on start

  [ Sebastien Badia ]
  * New upstream version 1.7.6 (Closes: #813222, #849396)
  * Added upstream-metadata-file (refs: http://dep.debian.net/deps/dep12/)
  * Depends on packaged js libs and import minified versions
  * d/man: Added a manpage for rspamd_stats
  * d/copyright: Update copyright years and use HTTPS for URI
  * d/control:
    + Use salsa.debian.org in Vcs-* fields
    + Bump to Standards-Version 4.1.4 (no changes needed)
    + Update Build-Depends according new upstream release
  * d/rules: Remove un-needed dh_systemd (it's now enabled by default)
  * d/compat: Bump compat version to 11
  * d/tests: Added a basic test suite (systemd + rspamd web)

 -- Sebastien Badia <sbadia@debian.org>  Sat, 23 Jun 2018 13:35:46 +0200

rspamd (0.6.10) unstable; urgency=low

  * Initial release (Closes: #683746)

 -- Mikhail Gusarov <dottedmag@debian.org>  Wed, 13 Aug 2014 00:28:21 +0200<|MERGE_RESOLUTION|>--- conflicted
+++ resolved
@@ -1,10 +1,3 @@
-<<<<<<< HEAD
-rspamd (2.7-1~bpo10+1) buster-backports; urgency=medium
-
-  * Rebuild for buster-backports.
-
- -- Sebastien Badia <sbadia@debian.org>  Tue, 26 Jan 2021 22:05:39 +0100
-=======
 rspamd (3.0-1) unstable; urgency=medium
 
   * New upstream version 3.0
@@ -12,7 +5,12 @@
   * d/lintian: Refresh lintian-overrides
 
  -- Sebastien Badia <sbadia@debian.org>  Sat, 21 Aug 2021 18:55:31 +0200
->>>>>>> e0fa56c7
+
+rspamd (2.7-1~bpo10+1) buster-backports; urgency=medium
+
+  * Rebuild for buster-backports.
+
+ -- Sebastien Badia <sbadia@debian.org>  Tue, 26 Jan 2021 22:05:39 +0100
 
 rspamd (2.7-1) unstable; urgency=medium
 
